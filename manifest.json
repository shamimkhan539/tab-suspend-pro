{
    "manifest_version": 3,
<<<<<<< HEAD
    "name": "Tab Suspend Pro",
    "version": "2.0.11",
    "description": "Automatically suspend inactive tabs and save up to 80% of memory",
=======
    "name": "BrowserGuard Pro",
    "version": "2.0.0",
    "description": "Advanced browser optimization with tab management, privacy protection, and performance analytics",
>>>>>>> ff194733
    "permissions": [
        "tabs",
        "tabGroups",
        "storage",
        "activeTab",
        "scripting",
        "notifications",
        "contextMenus",
        "downloads",
        "system.memory",
        "system.cpu",
        "idle",
        "alarms",
        "identity",
        "unlimitedStorage",
        "declarativeNetRequest",
        "declarativeNetRequestFeedback",
        "webNavigation",
        "webRequest"
    ],
    "optional_permissions": ["history", "topSites", "bookmarks"],
    "host_permissions": [
        "https://drive.google.com/*",
        "https://www.dropbox.com/*",
        "https://graph.microsoft.com/*",
        "<all_urls>"
    ],
    "background": {
        "service_worker": "background.js"
    },
    "content_scripts": [
        {
            "matches": [
                "https://www.youtube.com/*",
                "https://youtube.com/*",
                "https://youtu.be/*",
                "https://music.youtube.com/*"
            ],
            "js": ["src/content/youtube-blocker.js"],
            "run_at": "document_start"
        },
        {
            "matches": ["http://*/*", "https://*/*"],
            "js": ["src/content/content.js"],
            "run_at": "document_start"
        }
    ],
    "action": {
        "default_popup": "ui/popup/popup.html",
        "default_title": "Tab Suspend Pro"
    },
    "options_page": "ui/options/options.html",
    "commands": {
        "suspend-current-tab": {
            "suggested_key": {
                "default": "Ctrl+Shift+S",
                "mac": "Command+Shift+S"
            },
            "description": "Suspend current tab"
        },
        "restore-all-tabs": {
            "suggested_key": {
                "default": "Ctrl+Shift+R",
                "mac": "Command+Shift+R"
            },
            "description": "Restore all suspended tabs"
        },
        "open-dashboard": {
            "suggested_key": {
                "default": "Ctrl+Shift+D",
                "mac": "Command+Shift+D"
            },
            "description": "Open analytics dashboard"
        },
        "save-session": {
            "suggested_key": {
                "default": "Ctrl+Shift+A",
                "mac": "Command+Shift+A"
            },
            "description": "Save current session"
        }
    },
    "icons": {
        "48": "ui/assets/icons/icon48.png",
        "16": "ui/assets/icons/icon16.png",
        "128": "ui/assets/icons/icon128.png",
        "32": "ui/assets/icons/icon32.png"
    }
}<|MERGE_RESOLUTION|>--- conflicted
+++ resolved
@@ -1,14 +1,8 @@
 {
     "manifest_version": 3,
-<<<<<<< HEAD
-    "name": "Tab Suspend Pro",
-    "version": "2.0.11",
-    "description": "Automatically suspend inactive tabs and save up to 80% of memory",
-=======
     "name": "BrowserGuard Pro",
-    "version": "2.0.0",
+    "version": "2.0.12",
     "description": "Advanced browser optimization with tab management, privacy protection, and performance analytics",
->>>>>>> ff194733
     "permissions": [
         "tabs",
         "tabGroups",
